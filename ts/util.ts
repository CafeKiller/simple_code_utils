--- conflicted
+++ resolved
@@ -99,7 +99,6 @@
 }
 
 /**
-<<<<<<< HEAD
  * @description 借助HTML5 Blob实现文本信息文件下载
  * @param {string} url 图片url
  * @param {string} name 图片名（需要带后缀，否则默认下载jfit格式）
@@ -160,7 +159,8 @@
         console.error('Download failed:', error);
     }
 };
-=======
+
+/**
  * 更加美观的控制台 log 输出, 允许自定义颜色和标题
  * @param { LogStyle } options 添加自定义的样式对象
  * @returns {Object}
@@ -252,5 +252,4 @@
             'background:transparent'
         )
     }
-}
->>>>>>> 10adbb98
+}